--- conflicted
+++ resolved
@@ -1164,20 +1164,7 @@
     public void process(InputStream in, ZipEntry zipEntry) throws IOException {
       String name = mapper.map(zipEntry.getName());
       if (name != null) {
-<<<<<<< HEAD
-        File file = new File(outputDir, name);
-
-        /*
-         * If we see the relative traversal string of ".." we need to make sure
-         * that the outputdir + name doesn't leave the outputdir. See
-         * DirectoryTraversalMaliciousTest for details.
-         */
-        if (name.indexOf("..") != -1 && !file.getCanonicalPath().startsWith(outputDir.getCanonicalPath())) {
-          throw new ZipException("The file " + name + " is trying to leave the target output directory of " + outputDir + ". Ignoring this file.");
-        }
-=======
         File file = makeDestinationFile(outputDir, name);
->>>>>>> 6933db74
 
         if (zipEntry.isDirectory()) {
           FileUtils.forceMkdir(file);
@@ -1246,40 +1233,14 @@
             }
             parentDirectory = file;
           }
-<<<<<<< HEAD
-          File destFile = new File(parentDirectory, dirs[dirs.length - 1]);
-
-          /*
-           * If we see the relative traversal string of ".." we need to make sure
-           * that the outputdir + name doesn't leave the outputdir. See
-           * DirectoryTraversalMaliciousTest for details.
-           */
-          if (name.indexOf("..") != -1 && !destFile.getCanonicalPath().startsWith(outputDir.getCanonicalPath())) {
-            throw new ZipException("The file " + name + " is trying to leave the target output directory of " + outputDir + ". Ignoring this file.");
-          }
-=======
           File destFile = checkDestinationFileForTraversal(outputDir, name,
             new File(parentDirectory, dirs[dirs.length - 1]));
->>>>>>> 6933db74
 
           FileUtils.copy(in, destFile);
         }
         // it could be that there are just top level files that the unpacker is used for
         else {
-<<<<<<< HEAD
-          File destFile = new File(outputDir, name);
-
-          /*
-           * If we see the relative traversal string of ".." we need to make sure
-           * that the outputdir + name doesn't leave the outputdir. See
-           * DirectoryTraversalMaliciousTest for details.
-           */
-          if (name.indexOf("..") != -1 && !destFile.getCanonicalPath().startsWith(outputDir.getCanonicalPath())) {
-            throw new ZipException("The file " + name + " is trying to leave the target output directory of " + outputDir + ". Ignoring this file.");
-          }
-=======
           File destFile = makeDestinationFile(outputDir, name);
->>>>>>> 6933db74
 
           FileUtils.copy(in, destFile);
         }
@@ -1315,20 +1276,7 @@
 
       String name = mapper.map(getUnrootedName(root, zipEntry.getName()));
       if (name != null) {
-<<<<<<< HEAD
-        File file = new File(outputDir, name);
-
-        /*
-         * If we see the relative traversal string of ".." we need to make sure
-         * that the outputdir + name doesn't leave the outputdir. See
-         * DirectoryTraversalMaliciousTest for details.
-         */
-        if (name.indexOf("..") != -1 && !file.getCanonicalPath().startsWith(outputDir.getCanonicalPath())) {
-          throw new ZipException("The file " + name + " is trying to leave the target output directory of " + outputDir + ". Ignoring this file.");
-        }
-=======
         File file = makeDestinationFile(outputDir, name);
->>>>>>> 6933db74
 
         if (zipEntry.isDirectory()) {
           FileUtils.forceMkdir(file);
